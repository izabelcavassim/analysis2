<<<<<<< HEAD
# Analysis 2
Analysis of inference methods on standard population models including selection.

# How to set up your environment to run the analysis
We recommend you start by creating a new `conda` environment for the analysis. 

```
conda create -n popsim_env python=3.7 
conda activate popsim_env
```

Next, install `stdpopsim`
```
pip install git+https://github.com/popsim-consortium/stdpopsim.git
```

Now clone the analysis2 repo, and install its dependencies
```
git clone https://github.com/popgensims/analysis2.git
cd analysis2/

conda install --file requirements.txt --yes
````

For using `msmc` we need to download and compile it to play nice
with the conda environment that we have set up.
```
cd extern
git clone https://github.com/stschiff/msmc.git
cat msmc_makefile_stdpopsim_patch > msmc/Makefile && cd msmc && make
cd ../../
```

Further instructions can be currently found in each task directory.
A small example to simulate genomes with selection is described below.


# Simulating selection with stdpopsim
=======
# Installing the requirements

```
conda create --name stdpopsim-analysis2 python=3.8
conda activate stdpopsim-analysis2
conda install -c conda-forge --file conda-requirements.txt
pip install -r requirements.txt
```

#Simulating selelection with stdpopsim
>>>>>>> 6ee706c1

For each HomSap chromosome one can simulate selection in specific regions (e.g. coding region)
by using the function in stdpopsim and passed to
`stdpopsim.species.get_annotations` (see [the catalog](https://popsim-consortium.github.io/stdpopsim-docs/latest/tutorial.html#simulating-selection-on-exons) for details). Below is a complete example
that uses a given annotation to simulate selection on chr20.

```python
import numpy as np
import stdpopsim

species = stdpopsim.get_species("HomSap")

# Adding a specific Distribution of fitness effects
dfe = species.get_dfe("Gamma_K17")

contig = species.get_contig("chr20")
model = species.get_demographic_model("OutOfAfrica_3G09")
samples = model.get_samples(100, 100, 100)  # YRI, CEU, CHB

# Extracting gene annottation
exons = species.get_annotations("ensembl_havana_104_exons")
exon_intervals = exons.get_chromosome_annotations("chr20").astype("int")
contig.add_dfe(intervals=exon_intervals, DFE=dfe)

# Engine used for simulations
engine = stdpopsim.get_engine("slim")

# Simulate
ts = engine.simulate(
    model,
    contig,
    samples,
    seed=236,
    slim_scaling_factor=100,
    slim_burn_in=10,
)
```<|MERGE_RESOLUTION|>--- conflicted
+++ resolved
@@ -1,4 +1,3 @@
-<<<<<<< HEAD
 # Analysis 2
 Analysis of inference methods on standard population models including selection.
 
@@ -37,7 +36,7 @@
 
 
 # Simulating selection with stdpopsim
-=======
+
 # Installing the requirements
 
 ```
@@ -48,7 +47,7 @@
 ```
 
 #Simulating selelection with stdpopsim
->>>>>>> 6ee706c1
+
 
 For each HomSap chromosome one can simulate selection in specific regions (e.g. coding region)
 by using the function in stdpopsim and passed to
